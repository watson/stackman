'use strict'

var fs = require('fs')
var path = require('path')
var semver = require('semver')
<<<<<<< HEAD
var afterAll = require('after-all-results')
var errorCallsites = require('error-callsites')
=======
var callsites = require('error-callsites')
var afterAll = require('after-all')
var sourcemapCallsites = require('sourcemap-decorate-callsites')
>>>>>>> dec1a4c2
var debug = require('debug')('stackman')

var isAbsolute = path.isAbsolute || require('path-is-absolute')

var cache = require('async-cache')({
  max: 500,
  load: function (file, cb) {
    debug('reading ' + file)
    fs.readFile(file, READ_FILE_OPTS, cb)
  }
})

var LINES_OF_CONTEXT = 7
var READ_FILE_OPTS = semver.lt(process.version, '0.9.11') ? 'utf8' : { encoding: 'utf8' }
var ESCAPED_REGEX_PATH_SEP = path.sep === '/' ? '/' : '\\\\'
var MODULE_FOLDER_REGEX = new RegExp('.*node_modules' + ESCAPED_REGEX_PATH_SEP + '([^' + ESCAPED_REGEX_PATH_SEP + ']*)')

exports.callsites = callsites
exports.properties = properties
exports.sourceContexts = sourceContexts

function callsites (err, opts, cb) {
  if (typeof opts === 'function') return callsites(err, null, opts)
  if (!opts) opts = {}
<<<<<<< HEAD
  if (!('sourcemap' in opts)) opts.sourcemap = true

  var stack = errorCallsites(err)

  if (!validStack(stack)) {
    process.nextTick(function () {
      cb(new Error('Could not process callsites'))
    })
    return
=======
  var linesOfContext = opts.context || LINES_OF_CONTEXT
  var sync = opts.sync

  var stackFilter
  if (opts.filter === undefined) {
    // noop
  } else if (typeof opts.filter === 'string') {
    stackFilter = function (callsite) {
      var filename = callsite.sourceMap ? callsite.sourceMap.getFileName() : callsite.getFileName()
      return filename ? filename.indexOf(opts.filter) === -1 : true
    }
  } else if (Array.isArray(opts.filter)) {
    stackFilter = function (callsite) {
      var path = callsite.sourceMap ? callsite.sourceMap.getFileName() : callsite.getFileName()
      return !opts.filter.some(function (segment) {
        return path.indexOf(segment) !== -1
      })
    }
  }

  var parseLines = function (lines, callsite) {
    var lineno = callsite.getSourceMappedLineNumber()
    return {
      pre: lines.slice(Math.max(0, lineno - (linesOfContext + 1)), lineno - 1),
      line: lines[lineno - 1],
      post: lines.slice(lineno, lineno + linesOfContext)
    }
>>>>>>> dec1a4c2
  }

  stack.forEach(function (callsite) {
    Object.defineProperties(callsite, {
      getRelativeFileName: {
        writable: false,
        value: getRelativeFileName
      },
      getTypeNameSafely: {
        writable: false,
        value: getTypeNameSafely
      },
      getFunctionNameSanitized: {
        writable: false,
        value: getFunctionNameSanitized
      },
      getModuleName: {
        writable: false,
        value: getModuleName
      },
      isApp: {
        writable: false,
        value: isApp
      },
      isModule: {
        writable: false,
        value: isModule
      },
      isNode: {
        writable: false,
        value: isNode
      },
      sourceContext: {
        writable: false,
        value: sourceContext
      }
    })
  })

<<<<<<< HEAD
  // TODO: Load sourcemap if `opts.sourcemap === true`
  process.nextTick(function () {
    cb(null, stack)
  })
}
=======
    if (sync) {
      return prepareStack(err, sourcemapCallsites(stack))
    }

    sourcemapCallsites(stack, function (srcMapErr, sourcemappedStack) {
      prepareStack(err, sourcemappedStack, cb)
    })
  }

  function prepareStack (err, stack, cb) {
    if (stackFilter && Array.isArray(stack)) stack = stack.filter(stackFilter)
>>>>>>> dec1a4c2

function properties (err) {
  var properties = {}
  Object.keys(err).forEach(function (key) {
    if (key === 'stack') return // 'stack' seems to be enumerable in Node 0.11
    var val = err[key]
    if (val === null) return // null is typeof object and well break the switch below
    switch (typeof val) {
      case 'function':
        return
      case 'object':
        // ignore all objects except Dates
        if (typeof val.toISOString !== 'function') return
        val = val.toISOString()
    }
    properties[key] = val
  })
  return properties
}

function sourceContexts (callsites, opts, cb) {
  if (typeof opts === 'function') return sourceContexts(callsites, null, opts)
  if (!opts) opts = {}

<<<<<<< HEAD
  var next = afterAll(cb)
=======
    if (!validStack(stack)) return sync ? result : undefined

    stack.forEach(function (callsite) {
      callsite.getRelativeFileName = getRelativeFileName.bind(callsite)
      callsite.getTypeNameSafely = getTypeNameSafely.bind(callsite)
      callsite.getFunctionNameSanitized = getFunctionNameSanitized.bind(callsite)
      callsite.getModuleName = getModuleName.bind(callsite)
      callsite.isApp = isApp.bind(callsite)
      callsite.isModule = isModule.bind(callsite)
      callsite.isNode = isNode.bind(callsite)
      callsite.getSourceMappedFileName = getSourceMappedFileName.bind(callsite)
      callsite.getSourceMappedLineNumber = getSourceMappedLineNumber.bind(callsite)
      callsite.getSourceMappedColumnNumber = getSourceMappedColumnNumber.bind(callsite)

      if (callsite.isNode()) return // internal Node files are not full path names. Ignore them.

      var filename = callsite.getSourceMappedFileName() || ''

      if (!sync) {
        var done = next()
        asyncCache.get(filename, function (err, data) {
          if (err) {
            debug('error reading ' + filename + ': ' + err.message)
          } else {
            data = data.split(/\r?\n/)
            callsite.context = parseLines(data, callsite)
          }
          done()
        })
      } else if (syncCache.has(filename)) {
        callsite.context = parseLines(syncCache.get(filename), callsite)
      } else {
        debug('reading ' + filename)
        try {
          var data = fs.readFileSync(filename, READ_FILE_OPTS)
        } catch (e) {
          debug('error reading ' + filename + ': ' + e.message)
          return
        }
        data = data.split(/\r?\n/)
        syncCache.set(filename, data)
        callsite.context = parseLines(data, callsite)
      }
    })
>>>>>>> dec1a4c2

  callsites.forEach(function (callsite) {
    if (callsite.isNode()) {
      next()(null, null)
    } else {
      callsite.sourceContext(opts, next())
    }
  })
}

function validStack (stack) {
  return Array.isArray(stack) &&
         typeof stack[0] === 'object' &&
         typeof stack[0].getFileName === 'function'
}

<<<<<<< HEAD
function getRelativeFileName () {
  var filename = this.getFileName()
=======
var getRelativeFileName = function () {
  var filename = this.getSourceMappedFileName()
>>>>>>> dec1a4c2
  if (!filename) return
  var root = process.cwd()
  if (root[root.length - 1] !== path.sep) root += path.sep
  return !~filename.indexOf(root) ? filename : filename.substr(root.length)
}

<<<<<<< HEAD
function getTypeNameSafely () {
=======
var getSourceMappedFileName = function () {
  return this.sourceMap ? this.sourceMap.getFileName() : this.getFileName()
}

var getSourceMappedLineNumber = function () {
  return this.sourceMap ? this.sourceMap.getLineNumber() : this.getLineNumber()
}

var getSourceMappedColumnNumber = function () {
  return this.sourceMap ? this.sourceMap.getColumnNumber() : this.getColumnNumber()
}

var getTypeNameSafely = function () {
>>>>>>> dec1a4c2
  try {
    return this.getTypeName()
  } catch (e) {
    // This seems to happen sometimes when using 'use strict',
    // stemming from `getTypeName`.
    // [TypeError: Cannot read property 'constructor' of undefined]
    return null
  }
}

function getFunctionNameSanitized () {
  var fnName = this.getFunctionName()
  if (fnName) return fnName
  var typeName = this.getTypeNameSafely()
  if (typeName) return typeName + '.' + (this.getMethodName() || '<anonymous>')
  return '<anonymous>'
}

<<<<<<< HEAD
function getModuleName () {
  var filename = this.getFileName() || ''
=======
var getModuleName = function () {
  var filename = this.getSourceMappedFileName() || ''
>>>>>>> dec1a4c2
  var match = filename.match(MODULE_FOLDER_REGEX)
  return match ? match[1] : null
}

<<<<<<< HEAD
function isApp () {
  return !this.isNode() && !~(this.getFileName() || '').indexOf('node_modules' + path.sep)
}

function isModule () {
  return !!~(this.getFileName() || '').indexOf('node_modules' + path.sep)
=======
var isApp = function () {
  return !this.isNode() && !~(this.getSourceMappedFileName() || '').indexOf('node_modules' + path.sep)
}

var isModule = function () {
  return !!~(this.getSourceMappedFileName() || '').indexOf('node_modules' + path.sep)
>>>>>>> dec1a4c2
}

function isNode () {
  if (this.isNative()) return true
  var filename = this.getSourceMappedFileName() || ''
  return (!isAbsolute(filename) && filename[0] !== '.')
}

function sourceContext (opts, cb) {
  if (this.isNode()) {
    return process.nextTick(cb, new Error('Can\'t get source context of a Node core callsite'))
  }
  if (typeof opts === 'function') {
    cb = opts
    opts = {}
  }

  var callsite = this
  var filename = this.getFileName() || ''

  cache.get(filename, function (err, data) {
    if (err) {
      debug('error reading ' + filename + ': ' + err.message)
      cb(err)
    } else {
      data = data.split(/\r?\n/)
      cb(null, parseLines(data, callsite, opts))
    }
  })
}

function parseLines (lines, callsite, opts) {
  var linesOfContext = opts.lines || LINES_OF_CONTEXT
  var lineno = callsite.getLineNumber()
  return {
    pre: lines.slice(Math.max(0, lineno - (linesOfContext + 1)), lineno - 1),
    line: lines[lineno - 1],
    post: lines.slice(lineno, lineno + linesOfContext)
  }
}<|MERGE_RESOLUTION|>--- conflicted
+++ resolved
@@ -3,14 +3,9 @@
 var fs = require('fs')
 var path = require('path')
 var semver = require('semver')
-<<<<<<< HEAD
 var afterAll = require('after-all-results')
 var errorCallsites = require('error-callsites')
-=======
-var callsites = require('error-callsites')
-var afterAll = require('after-all')
 var sourcemapCallsites = require('sourcemap-decorate-callsites')
->>>>>>> dec1a4c2
 var debug = require('debug')('stackman')
 
 var isAbsolute = path.isAbsolute || require('path-is-absolute')
@@ -35,7 +30,6 @@
 function callsites (err, opts, cb) {
   if (typeof opts === 'function') return callsites(err, null, opts)
   if (!opts) opts = {}
-<<<<<<< HEAD
   if (!('sourcemap' in opts)) opts.sourcemap = true
 
   var stack = errorCallsites(err)
@@ -45,35 +39,6 @@
       cb(new Error('Could not process callsites'))
     })
     return
-=======
-  var linesOfContext = opts.context || LINES_OF_CONTEXT
-  var sync = opts.sync
-
-  var stackFilter
-  if (opts.filter === undefined) {
-    // noop
-  } else if (typeof opts.filter === 'string') {
-    stackFilter = function (callsite) {
-      var filename = callsite.sourceMap ? callsite.sourceMap.getFileName() : callsite.getFileName()
-      return filename ? filename.indexOf(opts.filter) === -1 : true
-    }
-  } else if (Array.isArray(opts.filter)) {
-    stackFilter = function (callsite) {
-      var path = callsite.sourceMap ? callsite.sourceMap.getFileName() : callsite.getFileName()
-      return !opts.filter.some(function (segment) {
-        return path.indexOf(segment) !== -1
-      })
-    }
-  }
-
-  var parseLines = function (lines, callsite) {
-    var lineno = callsite.getSourceMappedLineNumber()
-    return {
-      pre: lines.slice(Math.max(0, lineno - (linesOfContext + 1)), lineno - 1),
-      line: lines[lineno - 1],
-      post: lines.slice(lineno, lineno + linesOfContext)
-    }
->>>>>>> dec1a4c2
   }
 
   stack.forEach(function (callsite) {
@@ -113,25 +78,14 @@
     })
   })
 
-<<<<<<< HEAD
-  // TODO: Load sourcemap if `opts.sourcemap === true`
-  process.nextTick(function () {
-    cb(null, stack)
-  })
-}
-=======
-    if (sync) {
-      return prepareStack(err, sourcemapCallsites(stack))
-    }
-
-    sourcemapCallsites(stack, function (srcMapErr, sourcemappedStack) {
-      prepareStack(err, sourcemappedStack, cb)
+  if (opts.sourcemap) {
+    sourcemapCallsites(stack, cb)
+  } else {
+    process.nextTick(function () {
+      cb(null, stack)
     })
   }
-
-  function prepareStack (err, stack, cb) {
-    if (stackFilter && Array.isArray(stack)) stack = stack.filter(stackFilter)
->>>>>>> dec1a4c2
+}
 
 function properties (err) {
   var properties = {}
@@ -156,54 +110,7 @@
   if (typeof opts === 'function') return sourceContexts(callsites, null, opts)
   if (!opts) opts = {}
 
-<<<<<<< HEAD
   var next = afterAll(cb)
-=======
-    if (!validStack(stack)) return sync ? result : undefined
-
-    stack.forEach(function (callsite) {
-      callsite.getRelativeFileName = getRelativeFileName.bind(callsite)
-      callsite.getTypeNameSafely = getTypeNameSafely.bind(callsite)
-      callsite.getFunctionNameSanitized = getFunctionNameSanitized.bind(callsite)
-      callsite.getModuleName = getModuleName.bind(callsite)
-      callsite.isApp = isApp.bind(callsite)
-      callsite.isModule = isModule.bind(callsite)
-      callsite.isNode = isNode.bind(callsite)
-      callsite.getSourceMappedFileName = getSourceMappedFileName.bind(callsite)
-      callsite.getSourceMappedLineNumber = getSourceMappedLineNumber.bind(callsite)
-      callsite.getSourceMappedColumnNumber = getSourceMappedColumnNumber.bind(callsite)
-
-      if (callsite.isNode()) return // internal Node files are not full path names. Ignore them.
-
-      var filename = callsite.getSourceMappedFileName() || ''
-
-      if (!sync) {
-        var done = next()
-        asyncCache.get(filename, function (err, data) {
-          if (err) {
-            debug('error reading ' + filename + ': ' + err.message)
-          } else {
-            data = data.split(/\r?\n/)
-            callsite.context = parseLines(data, callsite)
-          }
-          done()
-        })
-      } else if (syncCache.has(filename)) {
-        callsite.context = parseLines(syncCache.get(filename), callsite)
-      } else {
-        debug('reading ' + filename)
-        try {
-          var data = fs.readFileSync(filename, READ_FILE_OPTS)
-        } catch (e) {
-          debug('error reading ' + filename + ': ' + e.message)
-          return
-        }
-        data = data.split(/\r?\n/)
-        syncCache.set(filename, data)
-        callsite.context = parseLines(data, callsite)
-      }
-    })
->>>>>>> dec1a4c2
 
   callsites.forEach(function (callsite) {
     if (callsite.isNode()) {
@@ -220,36 +127,15 @@
          typeof stack[0].getFileName === 'function'
 }
 
-<<<<<<< HEAD
 function getRelativeFileName () {
   var filename = this.getFileName()
-=======
-var getRelativeFileName = function () {
-  var filename = this.getSourceMappedFileName()
->>>>>>> dec1a4c2
   if (!filename) return
   var root = process.cwd()
   if (root[root.length - 1] !== path.sep) root += path.sep
   return !~filename.indexOf(root) ? filename : filename.substr(root.length)
 }
 
-<<<<<<< HEAD
 function getTypeNameSafely () {
-=======
-var getSourceMappedFileName = function () {
-  return this.sourceMap ? this.sourceMap.getFileName() : this.getFileName()
-}
-
-var getSourceMappedLineNumber = function () {
-  return this.sourceMap ? this.sourceMap.getLineNumber() : this.getLineNumber()
-}
-
-var getSourceMappedColumnNumber = function () {
-  return this.sourceMap ? this.sourceMap.getColumnNumber() : this.getColumnNumber()
-}
-
-var getTypeNameSafely = function () {
->>>>>>> dec1a4c2
   try {
     return this.getTypeName()
   } catch (e) {
@@ -268,37 +154,23 @@
   return '<anonymous>'
 }
 
-<<<<<<< HEAD
 function getModuleName () {
   var filename = this.getFileName() || ''
-=======
-var getModuleName = function () {
-  var filename = this.getSourceMappedFileName() || ''
->>>>>>> dec1a4c2
   var match = filename.match(MODULE_FOLDER_REGEX)
   return match ? match[1] : null
 }
 
-<<<<<<< HEAD
 function isApp () {
   return !this.isNode() && !~(this.getFileName() || '').indexOf('node_modules' + path.sep)
 }
 
 function isModule () {
   return !!~(this.getFileName() || '').indexOf('node_modules' + path.sep)
-=======
-var isApp = function () {
-  return !this.isNode() && !~(this.getSourceMappedFileName() || '').indexOf('node_modules' + path.sep)
-}
-
-var isModule = function () {
-  return !!~(this.getSourceMappedFileName() || '').indexOf('node_modules' + path.sep)
->>>>>>> dec1a4c2
 }
 
 function isNode () {
   if (this.isNative()) return true
-  var filename = this.getSourceMappedFileName() || ''
+  var filename = this.getFileName() || ''
   return (!isAbsolute(filename) && filename[0] !== '.')
 }
 
